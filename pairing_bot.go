--- conflicted
+++ resolved
@@ -44,23 +44,13 @@
 }
 
 type PairingLogic struct {
-<<<<<<< HEAD
 	db      *firestore.Client
 	zulip   *zulip.Client
 	recurse *recurse.Client
-=======
-	rdb   *FirestoreRecurserDB
-	adb   *FirestoreAPIAuthDB
-	pdb   PairingsDB
-	revdb ReviewDB
-
-	zulip           *zulip.Client
-	recurse         *recurse.Client
+
 	version         string
 	maintenanceMode bool
->>>>>>> 271c22da
-
-	version       string
+
 	welcomeStream string
 }
 
