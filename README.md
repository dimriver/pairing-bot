# Pairing Bot :pear::robot:
<a href='http://www.recurse.com' title='Made with love at the Recurse Center'><img src='https://cloud.githubusercontent.com/assets/2883345/11325206/336ea5f4-9150-11e5-9e90-d86ad31993d8.png' height='20px'/></a> [![Go Report Card](https://goreportcard.com/badge/github.com/chrobid/pairing-bot)](https://goreportcard.com/report/github.com/chrobid/pairing-bot)

A Zulip bot that partners people for pair programming practice :)

### How to use Pairing Bot as an end-user
Pairing Bot interacts through private messages on [Zulip](https://zulipchat.com/).
* `subscribe` to start getting matched with other Pairing Bot users for pair programming
* `schedule monday wednesday friday` to set your weekly pairing schedule
  * In this example, Pairing Bot has been set to find pairing partners for the user on every Monday, Wednesday, and Friday
  * The user can schedule pairing for any combination of days in the week
* `skip tomorrow` to skip pairing tomorrow
  * This is valid until matches go out at 8am
  * If the user issues **skip tomorrow** at 4am on Tuesday, they will not be matched for pairing on Tuesday, but they will be matched for pairing on Wednesday (if Wednesday is in their schedule)
* `unskip tomorrow` to undo skipping tomorrow
* `status` to show your current schedule, skip status, and name
* `unsubscribe` to stop getting matched entirely
  * This removes the user from the database. Since logs are anonymous, after **unsubscribe** Pairing Bot has no record of that user
 
### About Pairing Bot's setup and deployment
 * Serverless. RC's instance is currently deployed on [App Engine](https://cloud.google.com/appengine/docs/standard/)
 * [Firestore database](https://cloud.google.com/firestore/docs/)
 * Deployed on pushes to master with [Cloud Build](https://cloud.google.com/cloud-build/docs/)
 * The database must be prepopulated with two pieces of data:  an authentication token (which Zulip issues to a bot when their account is created), and an api key (which the bot uses to send private messages to Zulip users)
 * Zulip has bot types. Pairing Bot is of type `outgoing webhook`
 * Pair programming matches are made, and the people who've been matched are notified, any time an HTTP GET request is issued to `/cron`
<<<<<<< HEAD
 * Development happens in `master`, and the current production code lives in `release`
=======

## Pull Requests are welcome, especially from RC community members!
Pairing Bot is an [RC community project](https://recurse.zulipchat.com/#narrow/stream/198090-rc-community.20software).

**Your contributions are welcome and encouraged, no matter your prior experience!**

Pairing Bot's source code is heavily commented, so that it's easier for others to contribute. Also, Pairing Bot doesn't use any API wrappers or 3rd party libraries (other than those necessary to interface with Google Cloud Platform utilities), in the hope that having her behavior more frankly exposed helps us learn. 
>>>>>>> 97295d63
<|MERGE_RESOLUTION|>--- conflicted
+++ resolved
@@ -24,14 +24,11 @@
  * The database must be prepopulated with two pieces of data:  an authentication token (which Zulip issues to a bot when their account is created), and an api key (which the bot uses to send private messages to Zulip users)
  * Zulip has bot types. Pairing Bot is of type `outgoing webhook`
  * Pair programming matches are made, and the people who've been matched are notified, any time an HTTP GET request is issued to `/cron`
-<<<<<<< HEAD
  * Development happens in `master`, and the current production code lives in `release`
-=======
 
 ## Pull Requests are welcome, especially from RC community members!
 Pairing Bot is an [RC community project](https://recurse.zulipchat.com/#narrow/stream/198090-rc-community.20software).
 
 **Your contributions are welcome and encouraged, no matter your prior experience!**
 
-Pairing Bot's source code is heavily commented, so that it's easier for others to contribute. Also, Pairing Bot doesn't use any API wrappers or 3rd party libraries (other than those necessary to interface with Google Cloud Platform utilities), in the hope that having her behavior more frankly exposed helps us learn. 
->>>>>>> 97295d63
+Pairing Bot's source code is heavily commented, so that it's easier for others to contribute. Also, Pairing Bot doesn't use any API wrappers or 3rd party libraries (other than those necessary to interface with Google Cloud Platform utilities), in the hope that having her behavior more frankly exposed helps us learn. 